import {
  getPerformanceSummary,
  getPerformanceTrends,
  getDevicePerformanceData,
  PerformanceSummary,
  MetricsTrend,
} from "@/lib/performance-data"
import { getRoutePerformanceAnalysis } from "@/lib/route-performance-data"
import {
  detectRoutePerformanceAnomalies,
  compareRoutesAgainstGlobalPerformance,
  analyzeRoutePerformanceTrends,
  RouteAnomalyDetection,
  RouteComparison,
  RouteTrendAnalysis,
} from "@/lib/utils/route-performance-correlation"
import { StatisticalAnalysisUtils } from "@/lib/utils/statistical-analysis"
import { PerformanceScoringEngine } from "@/lib/utils/performance-scoring"
import { RecommendationEngine } from "./recommendation-engine"
import { UserJourneyTracker } from "./user-journey-tracker"
import { analyzeJourneyAbandonmentPatterns } from "@/lib/utils/journey-analysis"
import {
  InsightsReport,
  PerformanceInsight,
  PerformanceRecommendation,
  AnomalyDetection,
  OptimizationOpportunity,
  InsightsEngineConfig,
  TrendAnalysis,
  PerformancePrediction,
  SeasonalPattern,
  EarlyWarningAlert,
} from "@/types/insights"
import { RoutePerformanceAnalysis } from "@/types/route-performance"
import { UserJourney, JourneyAbandonmentPattern } from "@/types/user-journey"
import { PerformancePredictionEngine } from "@/lib/utils/performance-prediction"
import { EarlyWarningEngine } from "./early-warning-engine"
import { TimeSeriesAnalysis } from "@/lib/utils/statistical-analysis"

export class PerformanceInsightsEngine {
  private statisticalAnalysis = StatisticalAnalysisUtils
  private scoringEngine: PerformanceScoringEngine
  private recommendationEngine: RecommendationEngine
  private journeyTracker: UserJourneyTracker
  private predictionEngine: PerformancePredictionEngine
  private earlyWarningEngine: EarlyWarningEngine
  private config: InsightsEngineConfig

  constructor(config?: Partial<InsightsEngineConfig>) {
    this.config = {
      anomaly_detection: {
        z_score_threshold: 2.5,
        minimum_data_points: 5,
        rolling_window_size: 20,
      },
      trend_analysis: {
        minimum_r_squared: 0.1,
        significance_threshold: 0.05,
        minimum_data_points: 5,
        forecast_periods: 5,
      },
      scoring: {
        weights: {
          fps: 0.4,
          cpu: 0.3,
          memory: 0.3,
        },
        performance_tiers: {
          excellent: 90,
          good: 80,
          average: 70,
          poor: 60,
        },
      },
      recommendations: {
        max_recommendations: 10,
        min_confidence_threshold: 0.6,
        priority_threshold: 3.0,
      },
      ...config,
    }

    this.scoringEngine = new PerformanceScoringEngine({
      weights: this.config.scoring.weights,
    })
    this.recommendationEngine = new RecommendationEngine()
    this.journeyTracker = new UserJourneyTracker()
    this.predictionEngine = new PerformancePredictionEngine()
    this.earlyWarningEngine = new EarlyWarningEngine()
  }

  /**
   * Generate comprehensive insights report
   */
  async generateInsights(timeRange?: {
    start: string
    end: string
  }): Promise<InsightsReport> {
    const analysisStart = Date.now()

    // 1. Fetch performance data from existing functions
    const [performanceData, trendData, deviceData, routeData] =
      await Promise.all([
        getPerformanceSummary(),
        getPerformanceTrends(),
        getDevicePerformanceData(),
        getRoutePerformanceAnalysis(),
      ])

    console.log("🔍 Performance Data:", {
      performanceData,
      trendDataLength: trendData.length,
      deviceDataLength: deviceData.length,
      routeDataRoutesCount: routeData.routes.length,
      routeDataSessionsCount: routeData.summary.totalSessions,
    })

    // 2. Apply time range filter if specified
    const filteredTrends = timeRange
      ? this.filterTrendsByTimeRange(trendData, timeRange)
      : trendData

    // 3. Calculate performance score with trends
    const performanceScore = this.scoringEngine.calculatePerformanceScore(
      performanceData,
      filteredTrends
    )

    // 4. Analyze trends and patterns
    const trends = this.analyzeTrends(filteredTrends)

    // 5. Detect anomalies
    const anomalies = this.detectAnomalies(filteredTrends)

    // 6. Identify optimization opportunities
    const optimizationOpportunities = this.identifyOptimizationOpportunities(
      performanceData,
      deviceData,
      trends
    )

    // 7. Generate insights (including route performance and journey insights)
    const journeyInsights = await this.createJourneyInsights()

    const insights = [
      ...this.createTrendInsights(trends),
      ...this.createAnomalyInsights(anomalies),
      ...this.createOpportunityInsights(optimizationOpportunities),
      ...this.createPerformanceInsights(performanceData, performanceScore),
      ...this.createRoutePerformanceInsights(routeData, performanceData),
      ...journeyInsights,
    ]

    // 8. Generate predictions and seasonal patterns (Issue #30)
    const predictions = await this.generatePredictiveInsights(
      routeData,
      filteredTrends
    )
    const seasonalPatterns = this.detectSeasonalPatterns(filteredTrends)

    // 9. Generate early warnings based on predictions
    const earlyWarnings = await this.earlyWarningEngine.generateEarlyWarnings(
      predictions,
      [], // Route predictions would go here if available
      seasonalPatterns,
      performanceData,
      filteredTrends
    )

    // 10. Add predictive insights to the main insights array
    insights.push(...this.createPredictiveInsights(predictions))
    insights.push(...this.createSeasonalInsights(seasonalPatterns))
    insights.push(...this.createEarlyWarningInsights(earlyWarnings))

    // 11. Generate recommendations using recommendation engine
    console.log(
      "📊 Generated Insights:",
      insights.length,
      insights.map(i => ({
        type: i.type,
        category: i.category,
        severity: i.severity,
        title: i.title,
      }))
    )
    console.log(
      "🎯 Optimization Opportunities:",
      optimizationOpportunities.length
    )
    console.log("🔮 Predictions Generated:", predictions.length)
    console.log("📅 Seasonal Patterns:", seasonalPatterns.length)
    console.log("⚠️ Early Warnings:", earlyWarnings.length)

    const recommendations =
      await this.recommendationEngine.generateRecommendations(
        insights,
        performanceData,
        optimizationOpportunities
      )

    // 12. Generate proactive recommendations based on predictions
    const proactiveRecommendations =
      await this.recommendationEngine.generateProactiveRecommendations(
        predictions,
        seasonalPatterns,
        earlyWarnings
      )

    console.log("💡 Generated Recommendations:", recommendations.length)
    console.log(
      "🚀 Proactive Recommendations:",
      proactiveRecommendations.length
    )

    // Ensure we always have at least one recommendation for demo purposes
    if (recommendations.length === 0) {
      recommendations.push({
        id: crypto.randomUUID(),
        insight_id: "default_insight",
        title: "Performance Monitoring Optimization",
        description: `Your application is performing well with an overall score of ${performanceScore.overall}/100. Consider implementing additional performance monitoring to catch potential issues early.`,
        category: "performance",
        impact: "medium",
        effort: "low",
        priority_score: 2.5,
        actionable_steps: [
          "Set up automated performance alerts for key metrics",
          "Implement user experience tracking for real-world performance data",
          "Consider A/B testing different performance optimizations",
          "Review performance metrics weekly to identify trends",
        ],
        estimated_improvement: "Proactive monitoring reduces issues by 30%",
        related_metrics: ["fps", "cpu_usage", "memory_usage"],
        implementation_time: "1-2 hours",
        status: "pending",
        created_at: new Date().toISOString(),
      })
    }

    // 9. Calculate metadata
    const analysisDuration = Date.now() - analysisStart
    const dataPointsAnalyzed = filteredTrends.length + deviceData.length

    return {
      id: crypto.randomUUID(),
      generated_at: new Date().toISOString(),
      time_range: timeRange || this.getDefaultTimeRange(),
      performance_score: performanceScore,
      insights: insights.slice(0, 25), // Increased limit for predictive insights
      recommendations: recommendations.slice(
        0,
        this.config.recommendations.max_recommendations
      ),
      summary: this.generateSummary(insights, recommendations),
      trends: {
        fps_trend: trends.fps,
        memory_trend: trends.memory,
        cpu_trend: trends.cpu,
      },
      anomalies,
      optimization_opportunities: optimizationOpportunities,
      predictions, // NEW: Performance predictions
      seasonal_patterns: seasonalPatterns, // NEW: Seasonal patterns
      early_warnings: earlyWarnings, // NEW: Early warning alerts
      proactive_recommendations: proactiveRecommendations, // NEW: Proactive recommendations
      metadata: {
        analysis_duration_ms: analysisDuration,
        data_points_analyzed: dataPointsAnalyzed,
        confidence_level: this.calculateOverallConfidence(insights),
        prediction_confidence: this.calculatePredictionConfidence(predictions),
        seasonal_patterns_detected: seasonalPatterns.length,
        early_warnings_generated: earlyWarnings.length,
      },
    }
  }

  /**
   * Analyze trends across all metrics
   */
  private analyzeTrends(data: MetricsTrend[]): {
    fps: TrendAnalysis
    memory: TrendAnalysis
    cpu: TrendAnalysis
  } {
    const timePeriod = this.calculateTimePeriod(data)

    return {
      fps: this.statisticalAnalysis.analyzeTrend(data, "fps", timePeriod),
      memory: this.statisticalAnalysis.analyzeTrend(
        data,
        "memory_usage",
        timePeriod
      ),
      cpu: this.statisticalAnalysis.analyzeTrend(data, "cpu_usage", timePeriod),
    }
  }

  /**
   * Detect anomalies across all metrics
   */
  private detectAnomalies(data: MetricsTrend[]): AnomalyDetection[] {
    const anomalies: AnomalyDetection[] = []

    // Detect anomalies for each metric type
    const metrics: Array<
      keyof Pick<MetricsTrend, "fps" | "memory_usage" | "cpu_usage">
    > = ["fps", "memory_usage", "cpu_usage"]

    metrics.forEach(metric => {
      const metricAnomalies = this.statisticalAnalysis.detectAnomalies(
        data,
        metric,
        this.config.anomaly_detection.z_score_threshold
      )
      anomalies.push(...metricAnomalies)
    })

    return anomalies.sort((a, b) => b.z_score - a.z_score)
  }

  /**
   * Identify optimization opportunities
   */
  private identifyOptimizationOpportunities(
    summary: PerformanceSummary,
    _devices: any[],
<<<<<<< HEAD
    trends: {
      // TODO: Fix unused variable trends
=======
    trends: { // TODO: Fix unused variable trends
>>>>>>> 107ba316
      fps: TrendAnalysis
      memory: TrendAnalysis
      cpu: TrendAnalysis
    }
  ): OptimizationOpportunity[] {
    const opportunities: OptimizationOpportunity[] = []

    // Memory optimization opportunities
    if (summary.avgMemory > 300) {
      opportunities.push({
        id: `memory_opt_${Date.now()}`,
        type: "memory_optimization",
        potential_impact: summary.avgMemory > 600 ? "high" : "medium",
        affected_metric: "memory_usage",
        current_value: summary.avgMemory,
        target_value: Math.max(200, summary.avgMemory * 0.7),
        improvement_potential: Math.min(
          50,
          ((summary.avgMemory - 200) / summary.avgMemory) * 100
        ),
        complexity: summary.avgMemory > 800 ? "complex" : "moderate",
        description: `High memory usage detected (${summary.avgMemory.toFixed(0)}MB average). Consider implementing memory optimization strategies.`,
      })
    }

    // FPS optimization opportunities
    if (summary.avgFps < 50) {
      opportunities.push({
        id: `fps_opt_${Date.now()}`,
        type: "fps_improvement",
        potential_impact: summary.avgFps < 30 ? "high" : "medium",
        affected_metric: "fps",
        current_value: summary.avgFps,
        target_value: Math.min(60, summary.avgFps * 1.5),
        improvement_potential: Math.min(
          100,
          ((60 - summary.avgFps) / 60) * 100
        ),
        complexity: summary.avgFps < 20 ? "complex" : "moderate",
        description: `Low FPS performance detected (${summary.avgFps.toFixed(1)} average). Frame rate optimization could significantly improve user experience.`,
      })
    }

    // CPU optimization opportunities
    if (summary.avgCpu > 50) {
      opportunities.push({
        id: `cpu_opt_${Date.now()}`,
        type: "cpu_optimization",
        potential_impact: summary.avgCpu > 80 ? "high" : "medium",
        affected_metric: "cpu_usage",
        current_value: summary.avgCpu,
        target_value: Math.max(30, summary.avgCpu * 0.7),
        improvement_potential: Math.min(
          50,
          ((summary.avgCpu - 30) / summary.avgCpu) * 100
        ),
        complexity: summary.avgCpu > 90 ? "complex" : "moderate",
        description: `High CPU usage detected (${summary.avgCpu.toFixed(1)}% average). CPU optimization could improve battery life and performance.`,
      })
    }

    return opportunities.sort((a, b) => {
      const impactWeight = { high: 3, medium: 2, low: 1 }
      return impactWeight[b.potential_impact] - impactWeight[a.potential_impact]
    })
  }

  /**
   * Create trend-based insights
   */
  private createTrendInsights(trends: {
    fps: TrendAnalysis
    memory: TrendAnalysis
    cpu: TrendAnalysis
  }): PerformanceInsight[] {
    const insights: PerformanceInsight[] = []

    // FPS trend insights
    if (trends.fps.significance !== "low" && Math.abs(trends.fps.slope) > 0.1) {
      const isDecline = trends.fps.direction === "down"
      insights.push({
        id: `fps_trend_${Date.now()}`,
        type: isDecline ? "trend_decline" : "trend_improvement",
        severity:
          isDecline && trends.fps.significance === "high" ? "high" : "medium",
        title: `FPS Performance ${isDecline ? "Declining" : "Improving"} Trend`,
        description: `FPS shows a ${trends.fps.significance} ${trends.fps.direction}ward trend (${trends.fps.slope > 0 ? "+" : ""}${trends.fps.slope.toFixed(2)} per period) with ${(trends.fps.confidence * 100).toFixed(0)}% confidence.`,
        confidence: trends.fps.confidence,
        impact: trends.fps.significance === "high" ? "high" : "medium",
        category: "performance",
        detected_at: new Date().toISOString(),
        data_context: {
          metric_type: "fps",
          value: trends.fps.forecast || 0,
          baseline: 0,
          deviation: trends.fps.slope,
          time_window: {
            start: new Date(Date.now() - 7 * 24 * 60 * 60 * 1000).toISOString(),
            end: new Date().toISOString(),
          },
        },
      })
    }

    // Memory trend insights
    if (
      trends.memory.significance !== "low" &&
      Math.abs(trends.memory.slope) > 5
    ) {
      const isIncrease = trends.memory.direction === "up"
      insights.push({
        id: `memory_trend_${Date.now()}`,
        type: isIncrease ? "trend_decline" : "trend_improvement",
        severity:
          isIncrease && trends.memory.significance === "high"
            ? "high"
            : "medium",
        title: `Memory Usage ${isIncrease ? "Increasing" : "Decreasing"} Trend`,
        description: `Memory usage shows a ${trends.memory.significance} ${trends.memory.direction}ward trend (${trends.memory.slope > 0 ? "+" : ""}${trends.memory.slope.toFixed(1)}MB per period) with ${(trends.memory.confidence * 100).toFixed(0)}% confidence.`,
        confidence: trends.memory.confidence,
        impact: trends.memory.significance === "high" ? "high" : "medium",
        category: "memory",
        detected_at: new Date().toISOString(),
        data_context: {
          metric_type: "memory",
          value: trends.memory.forecast || 0,
          baseline: 0,
          deviation: trends.memory.slope,
          time_window: {
            start: new Date(Date.now() - 7 * 24 * 60 * 60 * 1000).toISOString(),
            end: new Date().toISOString(),
          },
        },
      })
    }

    return insights
  }

  /**
   * Create anomaly-based insights
   */
  private createAnomalyInsights(
    anomalies: AnomalyDetection[]
  ): PerformanceInsight[] {
    return anomalies
      .filter(anomaly => anomaly.severity !== "low")
      .slice(0, 5) // Limit to top 5 anomalies
      .map(anomaly => ({
        id: `anomaly_${anomaly.id}`,
        type: "anomaly" as const,
        severity: anomaly.severity,
        title: `${anomaly.metric_type.toUpperCase()} Anomaly Detected`,
        description: `Unusual ${anomaly.metric_type} value detected: ${anomaly.value.toFixed(1)} (expected ~${anomaly.expected_value.toFixed(1)}, deviation: ${anomaly.deviation > 0 ? "+" : ""}${anomaly.deviation.toFixed(1)})`,
        confidence: Math.min(1, anomaly.z_score / 5), // Normalize z-score to confidence
        impact:
          anomaly.severity === "critical"
            ? "high"
            : anomaly.severity === "high"
              ? "medium"
              : "low",
        category: this.mapMetricToCategory(anomaly.metric_type),
        detected_at: anomaly.timestamp,
        data_context: {
          metric_type: anomaly.metric_type,
          value: anomaly.value,
          baseline: anomaly.expected_value,
          deviation: anomaly.deviation,
          affected_sessions: 1,
        },
      }))
  }

  /**
   * Create opportunity-based insights
   */
  private createOpportunityInsights(
    opportunities: OptimizationOpportunity[]
  ): PerformanceInsight[] {
    return opportunities
      .slice(0, 3) // Top 3 opportunities
      .map(opportunity => ({
        id: `opportunity_${opportunity.id}`,
        type: "opportunity" as const,
        severity: opportunity.potential_impact === "high" ? "high" : "medium",
        title: `${opportunity.type.replace("_", " ").replace(/\b\w/g, l => l.toUpperCase())} Opportunity`,
        description: opportunity.description,
        confidence: 0.8, // High confidence for rule-based opportunities
        impact: opportunity.potential_impact,
        category: this.mapOptimizationTypeToCategory(opportunity.type),
        detected_at: new Date().toISOString(),
        data_context: {
          metric_type: opportunity.affected_metric,
          value: opportunity.current_value,
          baseline: opportunity.target_value,
          deviation: opportunity.current_value - opportunity.target_value,
        },
      }))
  }

  /**
   * Create performance-based insights
   */
  private createPerformanceInsights(
    summary: PerformanceSummary,
    score: any
  ): PerformanceInsight[] {
    const insights: PerformanceInsight[] = []

    // Overall performance grade insight
    if (score.grade === "D" || score.grade === "F") {
      insights.push({
        id: `performance_grade_${Date.now()}`,
        type: "alert",
        severity: score.grade === "F" ? "critical" : "high",
        title: `Poor Performance Score (${score.grade})`,
        description: `Overall performance score is ${score.overall}/100 (Grade ${score.grade}). Multiple performance issues detected requiring attention.`,
        confidence: 0.9,
        impact: "high",
        category: "performance",
        detected_at: new Date().toISOString(),
        data_context: {
          metric_type: "overall_score",
          value: score.overall,
          baseline: 80,
          deviation: score.overall - 80,
        },
      })
    }

    return insights
  }

  /**
   * Create route performance insights
   */
  private createRoutePerformanceInsights(
    routeAnalysis: RoutePerformanceAnalysis,
    globalPerformance: PerformanceSummary // TODO: Fix unused variable globalPerformance
  ): PerformanceInsight[] {
    const insights: PerformanceInsight[] = []

    // Skip if no route data available
    if (!routeAnalysis.routes.length) {
      return insights
    }

    // 1. Route Performance Anomalies
    const routeAnomalies = detectRoutePerformanceAnomalies(routeAnalysis)
    insights.push(...this.createRouteAnomalyInsights(routeAnomalies))

    // 2. Route vs Global Performance
    const routeComparisons =
      compareRoutesAgainstGlobalPerformance(routeAnalysis)
    insights.push(...this.createRouteComparisonInsights(routeComparisons))

    // 3. Route Performance Degradation/Improvement Trends
    const routeTrends = analyzeRoutePerformanceTrends(routeAnalysis)
    insights.push(...this.createRouteTrendInsights(routeTrends))

    return insights.slice(0, 10) // Limit route insights to prevent overwhelming
  }

  /**
   * Create insights from route anomaly detections
   */
  private createRouteAnomalyInsights(
    anomalies: RouteAnomalyDetection[]
  ): PerformanceInsight[] {
    return anomalies.slice(0, 5).map(anomaly => ({
      id: `route_anomaly_${anomaly.route_pattern}_${anomaly.metric_type}_${Date.now()}`,
      type: "route_performance_anomaly" as const,
      severity: anomaly.anomaly_severity,
      title: `${anomaly.route_name} Route ${anomaly.metric_type.toUpperCase()} Anomaly`,
      description: `Route "${anomaly.route_pattern}" shows unusual ${anomaly.metric_type} performance: ${anomaly.current_value.toFixed(1)} vs expected ${anomaly.expected_value.toFixed(1)} (${anomaly.deviation_from_norm > 0 ? "+" : ""}${anomaly.deviation_from_norm.toFixed(1)}% deviation)`,
      confidence: anomaly.sessions_count >= 10 ? 0.9 : 0.7,
      impact:
        anomaly.anomaly_severity === "critical"
          ? "high"
          : anomaly.anomaly_severity === "high"
            ? "medium"
            : "low",
      category: this.mapMetricToCategory(anomaly.metric_type),
      detected_at: new Date().toISOString(),
      data_context: {
        metric_type: anomaly.metric_type,
        value: anomaly.current_value,
        baseline: anomaly.expected_value,
        deviation: anomaly.deviation_from_norm,
        affected_sessions: anomaly.sessions_count,
        affected_devices: anomaly.unique_devices,
        route_context: {
          route_name: anomaly.route_name,
          route_pattern: anomaly.route_pattern,
          affected_routes: [anomaly.route_pattern],
          route_specific_metrics: {
            sessions_count: anomaly.sessions_count,
            unique_devices: anomaly.unique_devices,
            avg_screen_duration: 0, // Will be populated by correlation utility
          },
        },
      },
    }))
  }

  /**
   * Create insights from route vs global performance comparisons
   */
  private createRouteComparisonInsights(
    comparisons: RouteComparison[]
  ): PerformanceInsight[] {
    return comparisons.slice(0, 3).map(comparison => ({
      id: `route_comparison_${comparison.route_pattern}_${comparison.metric_type}_${Date.now()}`,
      type: "route_vs_global_performance" as const,
      severity:
        comparison.deviation_percentage > 50
          ? "high"
          : comparison.deviation_percentage > 30
            ? "medium"
            : "low",
      title: `${comparison.route_name} Route ${comparison.comparison_type === "underperforming" ? "Underperforms" : "Outperforms"} App Average`,
      description: `Route "${comparison.route_pattern}" ${comparison.comparison_type === "underperforming" ? "underperforms" : "outperforms"} app average ${comparison.metric_type} by ${comparison.deviation_percentage.toFixed(1)}%`,
      confidence: comparison.confidence,
      impact:
        comparison.deviation_percentage > 40
          ? "high"
          : comparison.deviation_percentage > 20
            ? "medium"
            : "low",
      category: this.mapMetricToCategory(comparison.metric_type),
      detected_at: new Date().toISOString(),
      data_context: {
        metric_type: comparison.metric_type,
        value: comparison.deviation_percentage,
        baseline: 0,
        deviation:
          comparison.comparison_type === "underperforming"
            ? -comparison.deviation_percentage
            : comparison.deviation_percentage,
        affected_sessions: comparison.sessions_count,
        route_context: {
          route_name: comparison.route_name,
          route_pattern: comparison.route_pattern,
          affected_routes: [comparison.route_pattern],
          route_specific_metrics: {
            sessions_count: comparison.sessions_count,
            unique_devices: 0, // Will be populated by correlation utility
            avg_screen_duration: 0,
          },
        },
      },
    }))
  }

  /**
   * Create insights from route performance trends
   */
  private createRouteTrendInsights(
    trends: RouteTrendAnalysis[]
  ): PerformanceInsight[] {
    return trends
      .filter(trend => trend.trend_significance !== "low")
      .slice(0, 3)
      .map(trend => ({
        id: `route_trend_${trend.route_pattern}_${trend.metric_type}_${Date.now()}`,
        type: "route_performance_degradation" as const,
        severity:
          trend.trend_significance === "high" &&
          trend.trend_direction === "degrading"
            ? "high"
            : "medium",
        title: `${trend.route_name} Route Performance ${trend.trend_direction === "degrading" ? "Declining" : "Improving"}`,
        description: `Route "${trend.route_pattern}" shows ${trend.trend_significance} ${trend.trend_direction} trend in ${trend.metric_type} performance over time (${trend.sessions_analyzed} sessions analyzed)`,
        confidence: Math.min(0.9, 0.5 + (trend.sessions_analyzed / 20) * 0.4), // Higher confidence with more sessions
        impact: trend.trend_significance === "high" ? "high" : "medium",
        category: this.mapMetricToCategory(trend.metric_type),
        detected_at: new Date().toISOString(),
        data_context: {
          metric_type: trend.metric_type,
          value: trend.trend_strength,
          baseline: 0,
          deviation:
            trend.trend_direction === "degrading"
              ? -trend.trend_strength
              : trend.trend_strength,
          affected_sessions: trend.sessions_analyzed,
          time_window: {
            start: new Date(Date.now() - 7 * 24 * 60 * 60 * 1000).toISOString(),
            end: new Date().toISOString(),
          },
          route_context: {
            route_name: trend.route_name,
            route_pattern: trend.route_pattern,
            affected_routes: [trend.route_pattern],
            route_specific_metrics: {
              sessions_count: trend.sessions_analyzed,
              unique_devices: 0, // Will be populated by correlation utility
              avg_screen_duration: 0,
            },
          },
        },
      }))
  }

  /**
   * Create journey-specific insights from user journey analysis
   */
  private async createJourneyInsights(): Promise<PerformanceInsight[]> {
    const insights: PerformanceInsight[] = []

    try {
      // Reconstruct user journeys
      const journeys = await this.journeyTracker.reconstructJourneys()

      if (journeys.length === 0) {
        return insights
      }

      // Analyze journey patterns
      const patterns =
        await this.journeyTracker.analyzeJourneyPatterns(journeys)

      // Analyze abandonment patterns
      const abandonmentPatterns = analyzeJourneyAbandonmentPatterns(journeys)

      // Generate journey-specific insights
      insights.push(
        ...this.createJourneyAbandonmentInsights(abandonmentPatterns)
      )
      insights.push(...this.createJourneyBottleneckInsights(journeys))
      insights.push(...this.createJourneyOptimizationInsights(patterns))

      return insights
    } catch (error) {
      console.error("Error generating journey insights:", error)
      return insights
    }
  }

  /**
   * Create insights from journey abandonment patterns
   */
  private createJourneyAbandonmentInsights(
    abandonmentPatterns: JourneyAbandonmentPattern[]
  ): PerformanceInsight[] {
    const insights: PerformanceInsight[] = []

    // Focus on top 3 abandonment points
    abandonmentPatterns.slice(0, 3).forEach(pattern => {
      if (pattern.frequency >= 3) {
        insights.push({
          id: crypto.randomUUID(),
          type: "journey_abandonment_pattern",
          title: `High User Abandonment at ${pattern.abandonment_point}`,
          description: `Users frequently abandon their journey at ${pattern.abandonment_point} (${pattern.frequency} instances)`,
          severity:
            pattern.frequency > 10
              ? "high"
              : pattern.frequency > 5
                ? "medium"
                : "low",
          confidence: Math.min(0.9, pattern.frequency / 20),
          impact:
            pattern.frequency > 10
              ? "high"
              : pattern.frequency > 5
                ? "medium"
                : "low",
          category: "performance",
          detected_at: new Date().toISOString(),
          data_context: {
            metric_type: "journey_abandonment",
            value: pattern.frequency,
            baseline: 0,
            deviation: pattern.frequency,
            affected_sessions: pattern.frequency,
            route_context: {
              route_name: pattern.abandonment_point,
              route_pattern: pattern.abandonment_point,
              affected_routes: pattern.common_preceding_routes,
              route_specific_metrics: {
                sessions_count: pattern.frequency,
                unique_devices: pattern.frequency, // Approximation
                avg_screen_duration: pattern.avg_time_to_abandonment,
              },
            },
          },
        })
      }
    })

    return insights
  }

  /**
   * Create insights from journey bottleneck analysis
   */
  private createJourneyBottleneckInsights(
    journeys: UserJourney[]
  ): PerformanceInsight[] {
    const insights: PerformanceInsight[] = []

    // Analyze bottlenecks across all journeys
    const allBottlenecks = journeys.flatMap(
      journey => journey.bottleneck_points
    )
    const bottleneckCounts = new Map<
      string,
      { count: number; avgImpact: number }
    >()

    allBottlenecks.forEach(bottleneck => {
      const key = bottleneck.route_pattern
      if (!bottleneckCounts.has(key)) {
        bottleneckCounts.set(key, { count: 0, avgImpact: 0 })
      }
      const data = bottleneckCounts.get(key)!
      data.count++
      data.avgImpact =
        (data.avgImpact * (data.count - 1) + bottleneck.impact_score) /
        data.count
    })

    // Create insights for significant bottlenecks
    Array.from(bottleneckCounts.entries())
      .filter(([_, data]) => data.count >= 3)
      .sort((a, b) => b[1].avgImpact - a[1].avgImpact)
      .slice(0, 3)
      .forEach(([route, data]) => {
        insights.push({
          id: crypto.randomUUID(),
          type: "journey_bottleneck_detection",
          title: `Journey Bottleneck Detected at ${route}`,
          description: `Route ${route} consistently causes performance issues across user journeys (${data.count} instances)`,
          severity:
            data.avgImpact > 60
              ? "high"
              : data.avgImpact > 30
                ? "medium"
                : "low",
          confidence: Math.min(0.9, data.count / 10),
          impact:
            data.avgImpact > 60
              ? "high"
              : data.avgImpact > 30
                ? "medium"
                : "low",
          category: "performance",
          detected_at: new Date().toISOString(),
          data_context: {
            metric_type: "journey_bottleneck",
            value: data.avgImpact,
            baseline: 0,
            deviation: data.avgImpact,
            affected_sessions: data.count,
            route_context: {
              route_name: route,
              route_pattern: route,
              affected_routes: [route],
              route_specific_metrics: {
                sessions_count: data.count,
                unique_devices: data.count, // Approximation
                avg_screen_duration: 5000, // Would calculate from actual data
              },
            },
          },
        })
      })

    return insights
  }

  /**
   * Create insights from journey optimization opportunities
   */
  private createJourneyOptimizationInsights(
    patterns: any[]
  ): PerformanceInsight[] {
    const insights: PerformanceInsight[] = []

    // Focus on patterns with high optimization potential
    patterns
      .filter(pattern => pattern.optimization_potential > 40)
      .sort((a, b) => b.optimization_potential - a.optimization_potential)
      .slice(0, 2)
      .forEach(pattern => {
        insights.push({
          id: crypto.randomUUID(),
          type: "journey_optimization_opportunity",
          title: `Journey Optimization Opportunity: ${pattern.route_sequence.join(" → ")}`,
          description: `User journey pattern with ${pattern.frequency} occurrences has ${pattern.optimization_potential.toFixed(1)}% optimization potential`,
          severity: pattern.optimization_potential > 70 ? "high" : "medium",
          confidence: Math.min(0.9, pattern.frequency / 10),
          impact: pattern.optimization_potential > 70 ? "high" : "medium",
          category: "performance",
          detected_at: new Date().toISOString(),
          data_context: {
            metric_type: "journey_optimization",
            value: pattern.optimization_potential,
            baseline: 0,
            deviation: pattern.optimization_potential,
            affected_sessions: pattern.frequency,
            route_context: {
              route_name: pattern.route_sequence.join(" → "),
              route_pattern: pattern.route_sequence.join(" -> "),
              affected_routes: pattern.route_sequence,
              route_specific_metrics: {
                sessions_count: pattern.frequency,
                unique_devices: pattern.frequency,
                avg_screen_duration: pattern.avg_journey_duration,
              },
            },
          },
        })
      })

    return insights
  }

  /**
   * Helper methods
   */
  private filterTrendsByTimeRange(
    trends: MetricsTrend[],
    timeRange: { start: string; end: string }
  ): MetricsTrend[] {
    const start = new Date(timeRange.start).getTime()
    const end = new Date(timeRange.end).getTime()

    return trends.filter(trend => {
      const timestamp = new Date(trend.timestamp).getTime()
      return timestamp >= start && timestamp <= end
    })
  }

  private getDefaultTimeRange(): { start: string; end: string } {
    const end = new Date()
    const start = new Date(end.getTime() - 7 * 24 * 60 * 60 * 1000) // 7 days ago

    return {
      start: start.toISOString(),
      end: end.toISOString(),
    }
  }

  private calculateTimePeriod(trends: MetricsTrend[]): string {
    if (trends.length === 0) return "unknown"

    const start = new Date(trends[0].timestamp)
    const end = new Date(trends[trends.length - 1].timestamp)
    const diffMs = end.getTime() - start.getTime()
    const diffDays = Math.floor(diffMs / (1000 * 60 * 60 * 24))

    if (diffDays === 0) return "1 day"
    if (diffDays < 7) return `${diffDays + 1} days`
    if (diffDays < 30) return `${Math.floor(diffDays / 7)} weeks`
    return `${Math.floor(diffDays / 30)} months`
  }

  private generateSummary(
    insights: PerformanceInsight[],
    recommendations: PerformanceRecommendation[]
  ) {
    const criticalIssues = insights.filter(
      i => i.severity === "critical"
    ).length
    const improvementOpportunities = insights.filter(
      i => i.type === "opportunity"
    ).length
    const topRecommendations = recommendations.filter(
      r => r.priority_score > this.config.recommendations.priority_threshold
    ).length

    return {
      total_insights: insights.length,
      critical_issues: criticalIssues,
      improvement_opportunities: improvementOpportunities,
      estimated_impact: this.calculateEstimatedImpact(insights),
      top_priority_recommendations: topRecommendations,
    }
  }

  private calculateEstimatedImpact(insights: PerformanceInsight[]): string {
    const highImpactCount = insights.filter(i => i.impact === "high").length
    const mediumImpactCount = insights.filter(i => i.impact === "medium").length

    if (highImpactCount >= 3) return "High potential impact"
    if (highImpactCount >= 1 || mediumImpactCount >= 3)
      return "Medium potential impact"
    return "Low potential impact"
  }

  private calculateOverallConfidence(insights: PerformanceInsight[]): number {
    if (insights.length === 0) return 0
    return (
      insights.reduce((sum, insight) => sum + insight.confidence, 0) /
      insights.length
    )
  }

  private mapMetricToCategory(
    metricType: string
  ): "performance" | "memory" | "cpu" | "rendering" {
    if (metricType === "fps") return "performance"
    if (metricType.includes("memory")) return "memory"
    if (metricType.includes("cpu")) return "cpu"
    return "performance"
  }

  private mapOptimizationTypeToCategory(
    type: string
  ): "performance" | "memory" | "cpu" | "rendering" {
    if (type.includes("memory")) return "memory"
    if (type.includes("cpu")) return "cpu"
    if (type.includes("fps")) return "performance"
    return "performance"
  }

  /**
   * Enhanced Predictive Analysis Methods for Issue #30
   */

  /**
   * Generate predictive insights using multiple models
   */
  private async generatePredictiveInsights(
    routeData: RoutePerformanceAnalysis | null,
    trends: MetricsTrend[]
  ): Promise<PerformancePrediction[]> {
    const predictions: PerformancePrediction[] = []

    try {
      if (trends.length >= 10) {
        const fpsPrediction = await this.generateMetricPrediction(
          trends,
          "fps",
          "24h"
        )
        if (fpsPrediction) predictions.push(fpsPrediction)

        const memoryPrediction = await this.generateMetricPrediction(
          trends,
          "memory_usage",
          "24h"
        )
        if (memoryPrediction) predictions.push(memoryPrediction)
      }
    } catch (error) {
      console.warn("Error generating predictive insights:", error)
    }

    return predictions
  }

  private async generateMetricPrediction(
    trends: MetricsTrend[],
    metric: "fps" | "memory_usage" | "cpu_usage",
    timeHorizon: "1h" | "24h" | "7d" | "30d"
  ): Promise<PerformancePrediction | null> {
    try {
      const values = trends.map(t => t[metric] as number).filter(v => !isNaN(v))
      if (values.length < 5) return null

      const forecast = TimeSeriesAnalysis.exponentialSmoothing(values, 0.3, 1)
      const predictedValue = forecast[forecast.length - 1]
      const volatility = this.calculateStandardDeviation(values.slice(-10))
      const marginOfError = Math.min(volatility * 1.5, predictedValue * 0.3)

      return {
        prediction_id: `${metric}_${timeHorizon}_${Date.now()}`,
        metric_type: metric,
        predicted_value: Math.max(0, predictedValue),
        confidence_interval: [
          Math.max(0, predictedValue - marginOfError),
          predictedValue + marginOfError,
        ],
        time_horizon: timeHorizon,
        probability_of_issue: this.calculateProbabilityOfIssue(
          metric,
          predictedValue
        ),
        contributing_factors: [
          {
            factor_name: "Historical performance pattern",
            impact_weight: 1.0,
            description: `Prediction based on historical ${metric} data`,
          },
        ],
        recommended_actions: [`Monitor ${metric} performance closely`],
        model_used: "exponential_smoothing",
      }
    } catch (_error) {
      return null
    }
  }

  private detectSeasonalPatterns(trends: MetricsTrend[]): SeasonalPattern[] {
    if (trends.length < 24) return []
    try {
      return TimeSeriesAnalysis.detectSeasonalPatterns(trends, ["daily"], "fps")
        .filter(pattern => pattern.confidence > 0.5)
        .slice(0, 3)
    } catch (_error) {
      return []
    }
  }

  private createPredictiveInsights(
    predictions: PerformancePrediction[]
  ): PerformanceInsight[] {
    return predictions
      .filter(p => p.probability_of_issue > 0.6)
      .map(prediction => ({
        id: `prediction_insight_${prediction.prediction_id}`,
        type: "predicted_performance_degradation" as const,
        severity:
          prediction.probability_of_issue > 0.8
            ? ("high" as const)
            : ("medium" as const),
        title: `${prediction.metric_type} Performance Prediction`,
        description: `Predicted ${prediction.metric_type} value: ${prediction.predicted_value.toFixed(1)}`,
        confidence: prediction.probability_of_issue * 0.8,
        impact:
          prediction.probability_of_issue > 0.8
            ? ("high" as const)
            : ("medium" as const),
        category: this.mapMetricToCategory(prediction.metric_type),
        detected_at: new Date().toISOString(),
        data_context: {
          metric_type: prediction.metric_type,
          value: prediction.predicted_value,
          baseline: 50,
          deviation: prediction.predicted_value - 50,
        },
      }))
  }

  private createSeasonalInsights(
    patterns: SeasonalPattern[]
  ): PerformanceInsight[] {
    return patterns.map(pattern => ({
      id: `seasonal_insight_${pattern.pattern_id}`,
      type: "seasonal_pattern_detected" as const,
      severity: "medium" as const,
      title: `${pattern.pattern_type} Pattern in ${pattern.metric_type}`,
      description: `Seasonal pattern detected with ${(pattern.confidence * 100).toFixed(0)}% confidence`,
      confidence: pattern.confidence,
      impact: "medium" as const,
      category: this.mapMetricToCategory(pattern.metric_type),
      detected_at: new Date().toISOString(),
      data_context: {
        metric_type: pattern.metric_type,
        value: pattern.amplitude,
        baseline: 0,
        deviation: pattern.amplitude,
      },
    }))
  }

  private createEarlyWarningInsights(
    alerts: EarlyWarningAlert[]
  ): PerformanceInsight[] {
    return alerts.map(alert => ({
      id: `early_warning_insight_${alert.id}`,
      type: "early_warning_alert" as const,
      severity: alert.severity,
      title: `Early Warning: ${alert.type.replace("_", " ")}`,
      description: `Early warning detected in ${alert.time_to_issue}`,
      confidence: alert.confidence,
      impact:
        alert.severity === "critical" ? ("high" as const) : ("medium" as const),
      category: "performance" as const,
      detected_at: new Date().toISOString(),
      data_context: {
        metric_type: alert.type,
        value: 1,
        baseline: 0,
        deviation: 1,
      },
    }))
  }

  private calculatePredictionConfidence(
    predictions: PerformancePrediction[]
  ): number {
    if (predictions.length === 0) return 0
    return (
      predictions.reduce(
        (sum, pred) => sum + (1 - pred.probability_of_issue),
        0
      ) / predictions.length
    )
  }

  private calculateStandardDeviation(values: number[]): number {
    if (values.length === 0) return 0
    const mean = values.reduce((sum, val) => sum + val, 0) / values.length
    const variance =
      values.reduce((sum, val) => sum + (val - mean) ** 2, 0) / values.length
    return Math.sqrt(variance)
  }

  private calculateProbabilityOfIssue(
    metric: string,
    predictedValue: number
  ): number {
    switch (metric) {
      case "fps":
        return predictedValue < 45 ? 0.7 : 0.3
      case "memory_usage":
        return predictedValue > 400 ? 0.7 : 0.3
      default:
        return 0.4
    }
  }
}<|MERGE_RESOLUTION|>--- conflicted
+++ resolved
@@ -324,12 +324,7 @@
   private identifyOptimizationOpportunities(
     summary: PerformanceSummary,
     _devices: any[],
-<<<<<<< HEAD
-    trends: {
-      // TODO: Fix unused variable trends
-=======
     trends: { // TODO: Fix unused variable trends
->>>>>>> 107ba316
       fps: TrendAnalysis
       memory: TrendAnalysis
       cpu: TrendAnalysis
