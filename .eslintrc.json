--- conflicted
+++ resolved
@@ -1,13 +1,9 @@
 {
-<<<<<<< HEAD
-  "extends": ["next/core-web-vitals", "next/typescript", "prettier"],
-=======
   "extends": [
     "next/core-web-vitals",
     "next/typescript",
     "prettier"
   ],
->>>>>>> 107ba316
   "plugins": ["prettier", "unused-imports"],
   "rules": {
     "prettier/prettier": "error",
