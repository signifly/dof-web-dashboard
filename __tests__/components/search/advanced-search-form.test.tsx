import React from "react"
import { render, screen, fireEvent, waitFor } from "@testing-library/react"
import userEvent from "@testing-library/user-event"
import { AdvancedSearchForm } from "@/components/search/advanced-search-form"
import { SearchQuery } from "@/lib/services/search-service"

// Mock the search service
jest.mock("@/lib/services/search-service", () => ({
  searchService: {
    search: jest.fn(),
    getFilterOptions: jest.fn(() =>
      Promise.resolve({
        platforms: ["android", "ios"],
        devices: ["device-1", "device-2"],
        appVersions: ["1.0.0", "1.1.0"],
        metricTypes: ["fps", "memory_usage"],
      })
    ),
    getSuggestions: jest.fn(() => Promise.resolve([])),
  },
}))

// Mock react-hook-form
jest.mock("react-hook-form", () => ({
  ...jest.requireActual("react-hook-form"),
  useForm: () => ({
    control: {},
    handleSubmit: (fn: any) => (e: any) => {
      e.preventDefault()
      fn({
        text: "test query",
        platforms: ["android"],
        dateRange: null,
        metrics: {},
      })
    },
    formState: { errors: {} },
    setValue: jest.fn(),
    getValues: jest.fn(() => ({})),
    reset: jest.fn(),
    watch: jest.fn(),
  }),
}))

// Mock shadcn components
jest.mock("@/components/ui/form", () => ({
  Form: ({ children }: { children: React.ReactNode }) => (
    <form>{children}</form>
  ),
  FormControl: ({ children }: { children: React.ReactNode }) => (
    <div>{children}</div>
  ),
  FormDescription: ({ children }: { children: React.ReactNode }) => (
    <div>{children}</div>
  ),
  FormField: ({ render }: { render: any }) =>
    render({ field: { onChange: jest.fn(), value: "" } }),
  FormItem: ({ children }: { children: React.ReactNode }) => (
    <div>{children}</div>
  ),
  FormLabel: ({ children }: { children: React.ReactNode }) => (
    <label>{children}</label>
  ),
  FormMessage: ({ children }: { children: React.ReactNode }) => (
    <div>{children}</div>
  ),
}))

jest.mock("@/components/ui/input", () => ({
  Input: (props: any) => <input {...props} />,
}))

jest.mock("@/components/ui/button", () => ({
  Button: ({ children, onClick, ...props }: any) => (
    <button onClick={onClick} {...props}>
      {children}
    </button>
  ),
}))

jest.mock("@/components/ui/collapsible", () => ({
  Collapsible: ({ children }: { children: React.ReactNode }) => (
    <div>{children}</div>
  ),
  CollapsibleContent: ({ children }: { children: React.ReactNode }) => (
    <div>{children}</div>
  ),
  CollapsibleTrigger: ({ children, ...props }: any) => (
    <button {...props}>{children}</button>
  ),
}))

describe("AdvancedSearchForm", () => {
  const mockOnSearch = jest.fn()
  const mockSearchService =
    require("@/lib/services/search-service").searchService

  beforeEach(() => {
    jest.clearAllMocks()
    mockSearchService.search.mockResolvedValue({
      metrics: [],
      sessions: [],
      total: 0,
      hasMore: false,
      facets: {
        metricTypes: [],
        platforms: [],
        appVersions: [],
        devices: [],
      },
      executionTime: 100,
    })
  })

  it("should render basic search form", () => {
    render(<AdvancedSearchForm onSearch={mockOnSearch} />)

    expect(screen.getByText("Search Query")).toBeInTheDocument()
    expect(screen.getByText("Search")).toBeInTheDocument()
  })

  it("should call onSearch when form is submitted", async () => {
    const user = userEvent.setup()
    render(<AdvancedSearchForm onSearch={mockOnSearch} />)

    const searchButton = screen.getByText("Search")
    await user.click(searchButton)

    await waitFor(() => {
      expect(mockOnSearch).toHaveBeenCalled()
    })
  })

  it("should support auto-search mode", () => {
    render(<AdvancedSearchForm onSearch={mockOnSearch} autoSearch={true} />)

    // Auto-search should be enabled
    expect(screen.getByText("Auto-search enabled")).toBeInTheDocument()
  })

  it("should display search preview when enabled", () => {
    render(<AdvancedSearchForm onSearch={mockOnSearch} showPreview={true} />)

    expect(screen.getByText("Search Preview")).toBeInTheDocument()
  })

  it("should handle initial query prop", () => {
    const initialQuery: SearchQuery = {
      text: "initial search",
      platforms: ["android"],
      limit: 20,
    }

    render(
      <AdvancedSearchForm onSearch={mockOnSearch} initialQuery={initialQuery} />
    )

    // Form should be populated with initial values
    // Note: This would need actual form integration to test fully
  })

  it("should expand/collapse advanced filters", async () => {
    const user = userEvent.setup()
    render(<AdvancedSearchForm onSearch={mockOnSearch} />)

    const advancedButton = screen.getByText("Advanced Filters")
    await user.click(advancedButton)

    // Advanced section should be visible
    expect(screen.getByText("Device Filters")).toBeInTheDocument()
    expect(screen.getByText("Performance Filters")).toBeInTheDocument()
    expect(screen.getByText("Time Range")).toBeInTheDocument()
  })

  it("should handle form validation errors", () => {
    // Mock form with validation errors
    const mockUseForm = require("react-hook-form").useForm
    mockUseForm.mockReturnValue({
      control: {},
      handleSubmit: jest.fn(),
      formState: {
        errors: {
          text: { message: "Search query is required" },
          limit: { message: "Limit must be between 1 and 1000" },
        },
      },
      setValue: jest.fn(),
      getValues: jest.fn(),
      reset: jest.fn(),
      watch: jest.fn(),
    })

    render(<AdvancedSearchForm onSearch={mockOnSearch} />)

    expect(screen.getByText("Search query is required")).toBeInTheDocument()
    expect(
      screen.getByText("Limit must be between 1 and 1000")
    ).toBeInTheDocument()
  })

  it("should handle loading state", () => {
    mockSearchService.search.mockReturnValue(new Promise(() => {})) // Never resolves

    render(<AdvancedSearchForm onSearch={mockOnSearch} autoSearch={true} />)

    // Loading state should be visible
    expect(screen.getByText("Searching...")).toBeInTheDocument()
  })

  it("should reset form when reset button is clicked", async () => {
    const user = userEvent.setup()
    const mockReset = jest.fn()

    const mockUseForm = require("react-hook-form").useForm
    mockUseForm.mockReturnValue({
      control: {},
      handleSubmit: jest.fn(),
      formState: { errors: {} },
      setValue: jest.fn(),
      getValues: jest.fn(),
      reset: mockReset,
      watch: jest.fn(),
    })

    render(<AdvancedSearchForm onSearch={mockOnSearch} />)

    const resetButton = screen.getByText("Reset")
    await user.click(resetButton)

    expect(mockReset).toHaveBeenCalled()
  })

  it("should handle search service errors", async () => {
    const consoleErrorSpy = jest
      .spyOn(console, "error")
      .mockImplementation(() => {})
    mockSearchService.search.mockRejectedValue(new Error("Search failed"))

    render(<AdvancedSearchForm onSearch={mockOnSearch} autoSearch={true} />)

    await waitFor(() => {
      expect(consoleErrorSpy).toHaveBeenCalledWith(
        "Search error:",
        expect.any(Error)
      )
    })

    consoleErrorSpy.mockRestore()
  })

  it("should load filter options on mount", async () => {
    render(<AdvancedSearchForm onSearch={mockOnSearch} />)

    await waitFor(() => {
      expect(mockSearchService.getFilterOptions).toHaveBeenCalled()
    })
  })

  it("should display result count in search preview", async () => {
    mockSearchService.search.mockResolvedValue({
      metrics: [],
      sessions: [],
      total: 42,
      hasMore: false,
      facets: {
        metricTypes: [],
        platforms: [],
        appVersions: [],
        devices: [],
      },
      executionTime: 150,
    })

    render(
      <AdvancedSearchForm
        onSearch={mockOnSearch}
        showPreview={true}
        autoSearch={true}
      />
    )

    await waitFor(() => {
      expect(screen.getByText("Found 42 results")).toBeInTheDocument()
      expect(screen.getByText("(150ms)")).toBeInTheDocument()
    })
  })

  it("should handle preset application", () => {
    const mockSetValue = jest.fn()

    const mockUseForm = require("react-hook-form").useForm
    mockUseForm.mockReturnValue({
      control: {},
      handleSubmit: jest.fn(),
      formState: { errors: {} },
      setValue: mockSetValue,
      getValues: jest.fn(),
      reset: jest.fn(),
      watch: jest.fn(),
    })

    const preset: SearchQuery = {
      text: "preset search",
      platforms: ["ios"],
      metrics: { fps: { min: 30, max: 60 } },
    }

<<<<<<< HEAD
    render(<AdvancedSearchForm onSearch={mockOnSearch} initialQuery={preset} />)
=======
    render(
      <AdvancedSearchForm
        onSearch={mockOnSearch}
        initialQuery={preset}
      />
    )
>>>>>>> 107ba316
  })
})<|MERGE_RESOLUTION|>--- conflicted
+++ resolved
@@ -305,15 +305,11 @@
       metrics: { fps: { min: 30, max: 60 } },
     }
 
-<<<<<<< HEAD
-    render(<AdvancedSearchForm onSearch={mockOnSearch} initialQuery={preset} />)
-=======
     render(
       <AdvancedSearchForm
         onSearch={mockOnSearch}
         initialQuery={preset}
       />
     )
->>>>>>> 107ba316
   })
 })