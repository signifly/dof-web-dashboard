"use client"

import { Card, CardContent, CardHeader, CardTitle } from "@/components/ui/card"
import { Badge } from "@/components/ui/badge"
import { Button } from "@/components/ui/button"
import { SessionMetricsTimeline } from "@/types/session"
import { MetricsTrend } from "@/lib/performance-data"
import { PerformanceLineChart } from "@/components/charts/performance-line-chart"
import { format } from "date-fns"
import { useState } from "react"
import { Activity, Clock, Zap, HardDrive, Cpu } from "lucide-react"

interface SessionMetricsTimelineProps {
  metrics: SessionMetricsTimeline[]
  sessionId: string
  isLive?: boolean
}

type MetricType = "fps" | "memory" | "cpu" | "all"

export function SessionMetricsTimelineComponent({
  metrics,
  sessionId,
  isLive = false,
}: SessionMetricsTimelineProps) {
  const [selectedMetric, setSelectedMetric] = useState<MetricType>("all")
  const [timeRange, setTimeRange] = useState<"all" | "last10" | "last5">("all")

  const formatTime = (timestamp: string) => {
    return format(new Date(timestamp), "HH:mm:ss")
  }

  const getFilteredMetrics = () => {
    let filteredMetrics = [...metrics]

    // Filter by time range
    if (timeRange === "last10") {
      filteredMetrics = filteredMetrics.slice(-10)
    } else if (timeRange === "last5") {
      filteredMetrics = filteredMetrics.slice(-5)
    }

    return filteredMetrics
  }

  const getChartData = (): MetricsTrend[] => {
    const filteredMetrics = getFilteredMetrics()

    return filteredMetrics.map(metric => ({
      timestamp: formatTime(metric.timestamp),
      fps: metric.fps,
      memory_usage: metric.memory_usage,
      cpu_usage: metric.cpu_usage,
<<<<<<< HEAD
      load_time: 0, // Default value for session timeline
=======
>>>>>>> 3c2f9978
      screen_name: metric.screen_name,
    }))
  }

  const getChartConfig = () => {
    const baseConfig = {
      fps: {
        key: "fps",
        name: "FPS",
        color: "#10b981",
        unit: " FPS",
      },
      memory: {
        key: "memory_usage",
        name: "Memory",
        color: "#f59e0b",
        unit: "MB",
      },
      cpu: {
        key: "cpu_usage",
        name: "CPU",
        color: "#ef4444",
        unit: "%",
      },
    }

    switch (selectedMetric) {
      case "fps":
        return [baseConfig.fps]
      case "memory":
        return [baseConfig.memory]
      case "cpu":
        return [baseConfig.cpu]
      case "all":
      default:
        return Object.values(baseConfig)
    }
  }

  const getMetricStats = () => {
    if (metrics.length === 0) return null

    const avgFps = metrics.reduce((sum, m) => sum + m.fps, 0) / metrics.length
    const avgMemory =
      metrics.reduce((sum, m) => sum + m.memory_usage, 0) / metrics.length
    const avgCpu =
      metrics.reduce((sum, m) => sum + m.cpu_usage, 0) / metrics.length

    const maxFps = Math.max(...metrics.map(m => m.fps))
    const maxMemory = Math.max(...metrics.map(m => m.memory_usage))
    const maxCpu = Math.max(...metrics.map(m => m.cpu_usage))

    const minFps = Math.min(...metrics.map(m => m.fps))
    const minMemory = Math.min(...metrics.map(m => m.memory_usage))
    const minCpu = Math.min(...metrics.map(m => m.cpu_usage))

    return {
      avg: {
        fps: avgFps,
        memory: avgMemory,
        cpu: avgCpu,
      },
      max: {
        fps: maxFps,
        memory: maxMemory,
        cpu: maxCpu,
      },
      min: {
        fps: minFps,
        memory: minMemory,
        cpu: minCpu,
      },
    }
  }

  const getPerformanceIndicator = (
    value: number,
    type: "fps" | "memory" | "cpu"
  ) => {
    let status: "good" | "warning" | "danger" = "good"

    switch (type) {
      case "fps":
        if (value < 20) status = "danger"
        else if (value < 30) status = "warning"
        break
      case "memory":
        if (value > 600) status = "danger"
        else if (value > 400) status = "warning"
        break
      case "cpu":
        if (value > 80) status = "danger"
        else if (value > 60) status = "warning"
        break
    }

    return status
  }

  const getScreenTransitions = () => {
    const transitions: { timestamp: string; screen: string; index: number }[] =
      []
    let currentScreen = ""

    metrics.forEach((metric, index) => {
      if (metric.screen_name !== currentScreen) {
        transitions.push({
          timestamp: metric.timestamp,
          screen: metric.screen_name,
          index,
        })
        currentScreen = metric.screen_name
      }
    })

    return transitions
  }

  const chartData = getChartData()
  const chartConfig = getChartConfig()
  const stats = getMetricStats()
  const screenTransitions = getScreenTransitions()

  return (
    <div className="space-y-6">
      {/* Timeline Controls */}
      <Card>
        <CardHeader>
          <div className="flex items-center justify-between">
            <CardTitle className="flex items-center space-x-2">
              <Activity className="h-5 w-5" />
              <span>Performance Metrics Timeline</span>
              {isLive && (
                <Badge className="bg-green-100 text-green-800">LIVE</Badge>
              )}
            </CardTitle>
            <div className="flex items-center space-x-2">
              {/* Metric Filter */}
              <div className="flex space-x-1">
                <Button
                  size="sm"
                  variant={selectedMetric === "all" ? "default" : "outline"}
                  onClick={() => setSelectedMetric("all")}
                >
                  All
                </Button>
                <Button
                  size="sm"
                  variant={selectedMetric === "fps" ? "default" : "outline"}
                  onClick={() => setSelectedMetric("fps")}
                  className="flex items-center space-x-1"
                >
                  <Zap className="h-3 w-3" />
                  <span>FPS</span>
                </Button>
                <Button
                  size="sm"
                  variant={selectedMetric === "memory" ? "default" : "outline"}
                  onClick={() => setSelectedMetric("memory")}
                  className="flex items-center space-x-1"
                >
                  <HardDrive className="h-3 w-3" />
                  <span>Memory</span>
                </Button>
                <Button
                  size="sm"
                  variant={selectedMetric === "cpu" ? "default" : "outline"}
                  onClick={() => setSelectedMetric("cpu")}
                  className="flex items-center space-x-1"
                >
                  <Cpu className="h-3 w-3" />
                  <span>CPU</span>
                </Button>
              </div>

              {/* Time Range Filter */}
              <div className="flex space-x-1">
                <Button
                  size="sm"
                  variant={timeRange === "all" ? "default" : "outline"}
                  onClick={() => setTimeRange("all")}
                >
                  All
                </Button>
                <Button
                  size="sm"
                  variant={timeRange === "last10" ? "default" : "outline"}
                  onClick={() => setTimeRange("last10")}
                >
                  Last 10
                </Button>
                <Button
                  size="sm"
                  variant={timeRange === "last5" ? "default" : "outline"}
                  onClick={() => setTimeRange("last5")}
                >
                  Last 5
                </Button>
              </div>
            </div>
          </div>
        </CardHeader>

        <CardContent>
          {chartData.length > 0 ? (
            <div className="space-y-4">
              <PerformanceLineChart
                data={chartData}
                lines={chartConfig}
                height={350}
                showLegend={selectedMetric === "all"}
              />

              {/* Screen Transitions */}
              {screenTransitions.length > 1 && (
                <div className="space-y-2">
                  <h4 className="text-sm font-medium">Screen Transitions</h4>
                  <div className="flex flex-wrap gap-2">
                    {screenTransitions.map((transition, index) => (
                      <Badge key={index} variant="outline" className="text-xs">
                        {formatTime(transition.timestamp)} → {transition.screen}
                      </Badge>
                    ))}
                  </div>
                </div>
              )}
            </div>
          ) : (
            <div className="text-center py-12 text-muted-foreground">
              <Activity className="h-12 w-12 mx-auto mb-4 opacity-50" />
              <p>No performance metrics available</p>
              <p className="text-sm mt-1">
                Metrics will appear here as the session generates data
              </p>
            </div>
          )}
        </CardContent>
      </Card>

      {/* Performance Statistics */}
      {stats && (
        <Card>
          <CardHeader>
            <CardTitle>Performance Statistics</CardTitle>
          </CardHeader>
          <CardContent>
            <div className="grid grid-cols-3 gap-6">
              {/* FPS Stats */}
              <div className="space-y-2">
                <h4 className="text-sm font-medium flex items-center space-x-2">
                  <Zap className="h-4 w-4" />
                  <span>FPS</span>
                </h4>
                <div className="space-y-1 text-sm">
                  <div className="flex justify-between">
                    <span className="text-muted-foreground">Average:</span>
                    <span
                      className={
                        getPerformanceIndicator(stats.avg.fps, "fps") === "good"
                          ? "text-green-600"
                          : getPerformanceIndicator(stats.avg.fps, "fps") ===
                              "warning"
                            ? "text-yellow-600"
                            : "text-red-600"
                      }
                    >
                      {stats.avg.fps.toFixed(1)}
                    </span>
                  </div>
                  <div className="flex justify-between">
                    <span className="text-muted-foreground">Range:</span>
                    <span>
                      {stats.min.fps.toFixed(1)} - {stats.max.fps.toFixed(1)}
                    </span>
                  </div>
                </div>
              </div>

              {/* Memory Stats */}
              <div className="space-y-2">
                <h4 className="text-sm font-medium flex items-center space-x-2">
                  <HardDrive className="h-4 w-4" />
                  <span>Memory</span>
                </h4>
                <div className="space-y-1 text-sm">
                  <div className="flex justify-between">
                    <span className="text-muted-foreground">Average:</span>
                    <span
                      className={
                        getPerformanceIndicator(stats.avg.memory, "memory") ===
                        "good"
                          ? "text-green-600"
                          : getPerformanceIndicator(
                                stats.avg.memory,
                                "memory"
                              ) === "warning"
                            ? "text-yellow-600"
                            : "text-red-600"
                      }
                    >
                      {stats.avg.memory.toFixed(0)}MB
                    </span>
                  </div>
                  <div className="flex justify-between">
                    <span className="text-muted-foreground">Range:</span>
                    <span>
                      {stats.min.memory.toFixed(0)} -{" "}
                      {stats.max.memory.toFixed(0)}MB
                    </span>
                  </div>
                </div>
              </div>

              {/* CPU Stats */}
              <div className="space-y-2">
                <h4 className="text-sm font-medium flex items-center space-x-2">
                  <Cpu className="h-4 w-4" />
                  <span>CPU</span>
                </h4>
                <div className="space-y-1 text-sm">
                  <div className="flex justify-between">
                    <span className="text-muted-foreground">Average:</span>
                    <span
                      className={
                        getPerformanceIndicator(stats.avg.cpu, "cpu") === "good"
                          ? "text-green-600"
                          : getPerformanceIndicator(stats.avg.cpu, "cpu") ===
                              "warning"
                            ? "text-yellow-600"
                            : "text-red-600"
                      }
                    >
                      {stats.avg.cpu.toFixed(0)}%
                    </span>
                  </div>
                  <div className="flex justify-between">
                    <span className="text-muted-foreground">Range:</span>
                    <span>
                      {stats.min.cpu.toFixed(0)} - {stats.max.cpu.toFixed(0)}%
                    </span>
                  </div>
                </div>
              </div>
            </div>
          </CardContent>
        </Card>
      )}
    </div>
  )
}<|MERGE_RESOLUTION|>--- conflicted
+++ resolved
@@ -51,10 +51,6 @@
       fps: metric.fps,
       memory_usage: metric.memory_usage,
       cpu_usage: metric.cpu_usage,
-<<<<<<< HEAD
-      load_time: 0, // Default value for session timeline
-=======
->>>>>>> 3c2f9978
       screen_name: metric.screen_name,
     }))
   }
